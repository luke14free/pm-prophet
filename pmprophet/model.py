import datetime
from enum import Enum
from typing import List, Union, Dict

import matplotlib.pylab as plt
import numpy as np
import pandas as pd
import pymc3 as pm
import theano
import theano.tensor as tt
import logging


class Seasonality(Enum):
    ADDITIVE = 1
    MULTIPLICATIVE = 2


class Sampler(Enum):
    METROPOLIS = 'metropolis'
    NUTS = 'nuts'
    ADVI = 'advi'
    SMC = 'smc'


DateType = Union[datetime.datetime, str]


class PMProphet:
    """Prophet forecaster.

    Parameters
    ----------
    data : pd.DataFrame (with 'y' and 'ds' columns)
        Data to be used for fitting the model.
    growth : bool
        Include the growth component.
    intercept : bool
        Include the intercept.
    model : PyMC3 model.
        Initialize with a model.
    name : string
        Name of the model. Needed for to generate the theano/pymc3 variables.
    changepoints : list
        List of dates at which to include potential changepoints.
    n_changepoints : int, default: 25
        Number of potential changepoints to include. Either specify this of `changepoints`.
    changepoints_prior_scale : float, default: 0.05
        Parameter modulating the flexibility of the
        automatic changepoint selection. Large values will allow many
        changepoints, small values will allow few changepoints.
    holidays_prior_scale : float, default: 10.0
        Parameter modulating the strength of the holiday
        components model, unless overridden in the holidays input.
    seasonality_prior_scale : float, default: 10.0
        Parameter modulating the strength of the
        seasonality model. Larger values allow the model to fit larger seasonal
        fluctuations, smaller values dampen the seasonality.
    regressors_prior_scale : float, default: 10.0
        Parameter modulating the strength of the
        regressors model. Larger values allow the model to fit larger regressors
        fluctuations, smaller values dampen the regressors.
    positive_regressors_coefficients : bool, default: False
        Parameter forcing the regressors coefficients be positive (i.e. sampled
        from an Exponential instead than from a Laplacian).
    """

    def __init__(
            self,
            data: pd.DataFrame,
            growth: bool = False,
            intercept: bool = True,
            model: pm.Model = None,
            name: str = None,
            changepoints: List = [],
            n_changepoints: int = 25,
            changepoints_prior_scale: float = 2.5,
            holidays_prior_scale: float = 2.5,
            seasonality_prior_scale: float = 2.5,
            regressors_prior_scale: bool = 2.5,
            positive_regressors_coefficients: bool = False,
            auto_changepoints: bool = False,
    ):
        self.data = data.copy()
        self.data["ds"] = pd.to_datetime(arg=self.data["ds"])
        self.data.index = range(len(self.data))
        self.seasonality = []
        self.holidays = []
        self.regressors = []
        self.model = pm.Model() if model is None else model
        self.intercept = intercept
        self.growth = growth
        self.priors = {}
        self.params = {}
        self.trace = {}
        self.start = {}
        self.priors_names = {}
        self.changepoints = pd.DatetimeIndex(changepoints)
        self.n_changepoints = n_changepoints
        self.changepoints_prior_scale = changepoints_prior_scale
        self.holidays_prior_scale = holidays_prior_scale
        self.seasonality_prior_scale = seasonality_prior_scale
        self.regressors_prior_scale = regressors_prior_scale
        self.positive_regressors_coefficients = positive_regressors_coefficients
        self.name = name
        self.multiplicative_data = set([])
        self.skip_first = None
        self.chains = None
        self.changepoint_weights = None
        self.auto_changepoints = auto_changepoints
        self.w = 1

        if len(changepoints) > 0 and n_changepoints > 0:
            logging.warning(
                "ignoring the `n_changepoints` parameter since a list of changepoints were passed"
            )
            n_changepoints = None
        if auto_changepoints:
            logging.info(
                "Enabling autochangepoints, ignoring other changepoints parameters"
            )
            logging.warning(
                "Note that the automatic changepoint feature is experimental"
            )
        if "y" not in data.columns:
            raise Exception(
                "Target variable should be called `y` in the `data` dataframe"
            )
        if "ds" not in data.columns:
            raise Exception(
                "Time variable should be called `ds` in the `data` dataframe"
            )
        if name is None:
            raise Exception("Specify a model name through the `name` parameter")

        if n_changepoints:
            self.changepoints = pd.date_range(
                start=pd.to_datetime(self.data["ds"].min()),
                end=pd.to_datetime(self.data["ds"].max()),
                periods=n_changepoints + 2,
            )[
                                1:-1
                                ]  # Exclude first and last change-point

    @staticmethod
    def fourier_series(
            dates: pd.Series, period: Union[int, float], series_order: int
    ) -> np.array:
        """Provides Fourier series components with the specified frequency
        and order.

        Parameters
        ----------
        dates : pd.Series
            Timestamps of dates.
        period : int or float
            Number of days of the period.
        series_order : int
            Number of components.

        Returns
        -------
        Matrix with seasonality features.
        """
        t = np.array(
            (dates - datetime.datetime(1970, 1, 1)).dt.total_seconds().astype(np.float)
        ) / (3600 * 24.0)
        return np.column_stack(
            [
                fun((2.0 * (i + 1) * np.pi * t / period))
                for i in range(series_order)
                for fun in (np.sin, np.cos)
            ]
        )

    def add_seasonality(
            self,
            seasonality: Union[int, float],
            fourier_order: int,
            mode: Seasonality = Seasonality.ADDITIVE,
    ):
        """Add a seasonal component.

        Parameters
        ----------
        seasonality : int
            Period lenght in day for the seasonality (e.g. 7 for weekly, 30 for daily..)
        fourier_order : int
            Number of Fourier components to use. Minimum is 2.
        mode : str
            Type of modeling. Either 'multiplicative' or 'additive'.

        """
        self.seasonality.extend(
            ["f_%s_%s" % (seasonality, order_idx) for order_idx in range(fourier_order)]
        )
        fourier_series = PMProphet.fourier_series(
            pd.to_datetime(self.data["ds"]), seasonality, fourier_order
        )
        for order_idx in range(fourier_order):
            self.data["f_%s_%s" % (seasonality, order_idx)] = fourier_series[
                                                              :, order_idx
                                                              ]

        if mode == Seasonality.MULTIPLICATIVE:
            for order_idx in range(fourier_order):
                self.multiplicative_data.add("f_%s_%s" % (seasonality, order_idx))

    def add_holiday(
            self,
            name: str,
            date_start: DateType,
            date_end: DateType,
            mode=Seasonality.ADDITIVE,
    ):
        """Add holiday features

        Parameters
        ----------
        name : string
            Name of the holiday component.
        date_start : datetime
            Datetime from which the holiday begins
        date_end : datetime
            Datetime to which the holiday ends
        mode : str
            Type of modeling. Either 'multiplicative' or 'additive'.
        """
        self.data[name] = (
                                  (self.data.ds > date_start) & (self.data.ds < date_end)
                          ).astype(int) * self.data["y"].mean()
        if mode == Seasonality.MULTIPLICATIVE:
            self.multiplicative_data.add(name)

        self.holidays.append(name)

    def add_regressor(
            self, name: str, regressor: np.array = None, mode=Seasonality.ADDITIVE
    ):
        """Add an additional regressor to be used for fitting and predicting.

        Parameters
        ----------
        name : string
            Name of the regressor.
        regressor : np.array, default: None
            optionally pass an array of values to be copied in the model data
        mode : str
            Type of modeling. Either 'multiplicative' or 'additive'.
        """
        self.regressors.append(name)
        if regressor:
            self.data[name] = regressor

        if mode == Seasonality.MULTIPLICATIVE:
            self.multiplicative_data.add(name)

    def generate_priors(self):
        """Set up the priors for the model."""
        with self.model:
            if "sigma" not in self.priors:
                self.priors["sigma"] = pm.HalfCauchy(
                    "sigma_%s" % self.name, 10, testval=1.0
                )

            if "seasonality" not in self.priors and self.seasonality:
                self.priors["seasonality"] = pm.Laplace(
                    "seasonality_%s" % self.name,
                    0,
                    self.seasonality_prior_scale,
                    shape=len(self.seasonality),
                )
            if "holidays" not in self.priors and self.holidays:
                self.priors["holidays"] = pm.Laplace(
                    "holidays_%s" % self.name,
                    0,
                    self.holidays_prior_scale,
                    shape=len(self.holidays),
                )
            if "regressors" not in self.priors and self.regressors:
                if self.positive_regressors_coefficients:
                    self.priors["regressors"] = pm.Exponential(
                        "regressors_%s" % self.name,
                        self.regressors_prior_scale,
                        shape=len(self.regressors),
                    )
                else:
                    self.priors["regressors"] = pm.Laplace(
                        "regressors_%s" % self.name,
                        0,
                        self.regressors_prior_scale,
                        shape=len(self.regressors),
                    )
            if self.growth and "growth" not in self.priors:
                self.priors["growth"] = pm.Normal("growth_%s" % self.name, 0, 0.1)
            if (
                    len(self.changepoints)
                    and "changepoints" not in self.priors
                    and len(self.changepoints)
            ):
                if self.auto_changepoints:
                    k = self.n_changepoints
                    alpha = pm.Gamma("alpha_%s" % self.name, 1.0, 1.0)
                    beta = pm.Beta("beta_%s" % self.name, 1.0, alpha, shape=k)
                    w1 = pm.Deterministic(
                        "w1_%s" % self.name,
                        tt.concatenate([[1], tt.extra_ops.cumprod(1 - beta)[:-1]])
                        * beta,
                    )
                    w, _ = theano.map(
                        fn=lambda x: tt.switch(tt.gt(x, 1e-4), x, 0), sequences=[w1]
                    )
                    self.w = pm.Deterministic("w_%s" % self.name, w)
                else:
                    k = len(self.changepoints)
                    w = 1
                cgpt = pm.Deterministic(
                    "cgpt_%s" % self.name,
                    pm.Laplace("cgpt_inner_%s" % self.name, 0, self.changepoints_prior_scale, shape=k)
                    * w,
                )
                self.priors["changepoints"] = pm.Deterministic(
                    "changepoints_%s" % self.name, cgpt
                )
            if self.intercept and "intercept" not in self.priors:
                self.priors["intercept"] = pm.Normal(
                    "intercept_%s" % self.name,
                    self.data["y"].mean(),
                    self.data["y"].std() * 2,
                )

        self.priors_names = {k: v.name for k, v in self.priors.items()}

    def _fit_growth(self, prior: bool = True) -> any:
        """Fit the growth component."""
        s = [
            self.data.iloc[(self.data["ds"] - i).abs().argsort()[:1]].index[0]
            for i in self.changepoints
        ]
        g = self.priors["growth"] if prior else self.trace[self.priors_names["growth"]]

        x = (
            np.arange(len(self.data))
            if prior
            else np.array([np.arange(len(self.data))] * len(g)).T
        )

        if len(self.changepoints):
            d = (
                self.priors["changepoints"]
                if prior
                else [
                    self.trace[self.priors_names["changepoints"]][:, i]
                    for i in range(len(s))
                ]
            )
        else:
            d = []

        regression = x * g
        if s and d:
            if prior:
                total = len(self.data)
                if (
                        self.auto_changepoints
                ):  # Overwrite changepoints with a uniform prior
                    with self.model:
                        s = pm.Uniform("s_%s" % self.name, 0, total, shape=len(self.changepoints))
                    piecewise_regression, _ = theano.scan(
                        fn=lambda x: tt.concatenate(
                            [tt.arange(x) * 0, tt.arange(total - x)]
                        ),
                        sequences=[s],
                    )
                    piecewise_regression = (
                            piecewise_regression.T * d.dimshuffle("x", 0)
                    ).sum(axis=-1)
                else:
                    base_piecewise_regression = []

                    for i in s:
                        if i > 0:
                            local_x = x.copy()[:-i]
                            local_x = np.concatenate(
                                [
                                    np.zeros(i)
                                    if prior
                                    else np.zeros((i, local_x.shape[1])),
                                    local_x,
                                ]
                            )
                            base_piecewise_regression.append(local_x)

                    piecewise_regression = np.array(base_piecewise_regression)
                    piecewise_regression = (
                            piecewise_regression.T * d.dimshuffle("x", 0)
                    ).sum(axis=-1)
            else:
                base_piecewise_regression = []

                for i in s:
                    local_x = x.copy()[:-i]
                    local_x = np.concatenate(
                        [
                            np.zeros(i) if prior else np.zeros((i, local_x.shape[1])),
                            local_x,
                        ]
                    )
                    base_piecewise_regression.append(local_x)

                piecewise_regression = np.array(base_piecewise_regression)
                d = np.array(d)
                regression_pieces = [
                    piecewise_regression[i] * d[i] for i in range(len(s))
                ]
                piecewise_regression = np.sum(
                    [piece for piece in regression_pieces if len(piece)], axis=0
                )
            regression = piecewise_regression

        return regression

    def _prepare_fit(self):
        self.generate_priors()

        multiplicative_regressors = np.zeros(len(self.data))
        additive_regressors = np.zeros(len(self.data))

        for idx, regressor in enumerate(self.regressors):
            if regressor in self.multiplicative_data:
                multiplicative_regressors += (
                        self.priors["regressors"][idx] * self.data[regressor]
                )
            else:
                additive_regressors += (
                        self.priors["regressors"][idx] * self.data[regressor]
                )

        additive_holidays = np.zeros(len(self.data))
        multiplicative_holidays = np.zeros(len(self.data))
        for idx, holiday in enumerate(self.holidays):
            if holiday in self.multiplicative_data:
                multiplicative_holidays += (
                        self.priors["holidays"][idx] * self.data[holiday]
                )
            else:
                additive_holidays += self.priors["holidays"][idx] * self.data[holiday]

        additive_seasonality = np.zeros(len(self.data))
        multiplicative_seasonality = np.zeros(len(self.data))
        for idx, seasonal_component in enumerate(self.seasonality):
            if seasonal_component in self.multiplicative_data:
                multiplicative_seasonality += (
                        self.data[seasonal_component].values
                        * self.priors["seasonality"][idx]
                )
            else:
                additive_seasonality += (
                        self.data[seasonal_component].values
                        * self.priors["seasonality"][idx]
                )

        with self.model:
            if self.seasonality:
                if not isinstance(additive_seasonality, np.ndarray):
                    pm.Deterministic(
                        "additive_seasonality_hat_%s" % self.name, additive_seasonality
                    )
                if not isinstance(multiplicative_seasonality, np.ndarray):
                    pm.Deterministic(
                        "multiplicative_seasonality_hat_%s" % self.name,
                        multiplicative_seasonality,
                    )
            if self.regressors:
                if not isinstance(additive_regressors, np.ndarray):
                    pm.Deterministic(
                        "additive_regressors_hat_%s" % self.name, additive_regressors
                    )
                if not isinstance(multiplicative_regressors, np.ndarray):
                    pm.Deterministic(
                        "multiplicative_regressors_hat_%s" % self.name,
                        multiplicative_regressors,
                    )
            if self.holidays:
                if not isinstance(additive_holidays, np.ndarray):
                    pm.Deterministic(
                        "additive_holidays_hat_%s" % self.name, additive_holidays
                    )
                if not isinstance(multiplicative_holidays, np.ndarray):
                    pm.Deterministic(
                        "multiplicative_holidays_hat_%s" % self.name,
                        multiplicative_holidays,
                    )

        multiplicative_terms = [
            i
            for i in [
                multiplicative_regressors,
                multiplicative_seasonality,
                multiplicative_holidays,
            ]
            if not isinstance(i, np.ndarray)
        ]

        if multiplicative_terms and not self.growth:
            raise Exception(
                "Multiplicative terms require a model with trend; i.e. `growth=True`"
            )

        y = np.zeros(len(self.data))

        if self.growth:
            if multiplicative_terms:
                y = self._fit_growth() * sum(multiplicative_terms)
            else:
                y = self._fit_growth()

        if self.intercept:
            y += self.priors["intercept"]

        self.y = y + additive_regressors + additive_holidays + additive_seasonality

    def finalize_model(self):
        """Finalize the model."""
        self._prepare_fit()
        with self.model:
            pm.Normal(
                "y_%s" % self.name,
                mu=(self.y - self.data["y"].mean()) / self.data["y"].std(),
                sd=self.priors["sigma"],
                observed=(self.data["y"] - self.data["y"].mean())
                         / self.data["y"].std(),
            )
            pm.Deterministic("y_hat_%s" % self.name, self.y)

    def _finalize_auto_changepoints(self, plot: bool = False):
        if self.auto_changepoints:
            self.changepoints = []
            self.changepoint_weights = []
            if plot:
                plt.figure(figsize=(20, 10))
            for i in range(self.n_changepoints):
<<<<<<< HEAD
                changepoint_location = self.trace["s_%" % self.model][:, i][self.skip_first:]
                changepoint_weight = self.trace["w_%" % self.model][:, i][self.skip_first:]
=======
                changepoint_location = self.trace["s_%s" % self.name][:, i][self.skip_first :]
                changepoint_weight = self.trace["w_%s" % self.name][:, i][self.skip_first :]
>>>>>>> 17624130
                if plot:
                    plt.hist(changepoint_location, alpha=np.median(changepoint_weight))
                changepoint_idx = np.median(changepoint_location)
                self.changepoints.append(self.data.ds[int(changepoint_idx)])
                self.changepoint_weights.append(np.median(changepoint_weight))
            if plot:
                plt.grid()
                plt.title(
                    "Automatic changepoints plausible locations (alpha is weight)"
                )

    def fit(
            self,
            draws: int = 500,
            chains: int = 4,
            trace_size: int = 500,
            method: Sampler = Sampler.NUTS,
            map_initialization: bool = False,
            finalize: bool = True,
            step_kwargs: Dict = None,
            sample_kwargs: Dict = None,
    ):
        """Fit the PMProphet model.

        Parameters
        ----------
        draws : int, > 0
            The number of MCMC samples.
        chains: int, =4
            The number of MCMC draws.
        trace_size: int, =1000
            The last N number of samples to keep in the trace
        method : Sampler
            The sampler of your choice
        map_initialization : bool
            Initialize the model with maximum a posteriori estimates.
        finalize : bool
            Finalize the model.
        step_kwargs : dict
            Additional arguments for the sampling algorithms
            (`NUTS` or `Metropolis`).
        sample_kwargs : dict
            Additional arguments for the PyMC3 `sample` function.
        """

        if sample_kwargs is None:
            sample_kwargs = {}
        if step_kwargs is None:
            step_kwargs = {}
        if chains * draws < trace_size and method != Sampler.ADVI:
            raise Exception(
                "Desired trace size should be smaller than the sampled data points"
            )

        self.skip_first = (chains * draws) - trace_size if method != Sampler.ADVI else 0
        self.chains = chains

        if finalize:
            self.finalize_model()

        with self.model:
            if map_initialization:
                self.start = pm.find_MAP(maxeval=10000)
                if draws == 0:
                    self.trace = {k: np.array([v]) for k, v in self.start.items()}

            if draws:
                if method in (Sampler.NUTS, Sampler.METROPOLIS):
                    step_method = pm.NUTS(**step_kwargs) if method == Sampler.NUTS else pm.Metropolis(**step_kwargs)
                    self.trace = pm.sample(
                        draws,
                        chains=chains,
                        step=step_method,
                        start=self.start if map_initialization else None,
                        **sample_kwargs
                    )
                elif method == Sampler.ADVI:
                    res = pm.fit(
                        draws, start=self.start if map_initialization else None
                    )
                    self.trace = res.sample(trace_size)
                elif method == Sampler.SMC:
                    self.trace = pm.sample_smc(draws, start=self.start if map_initialization else None)

    def predict(
            self,
            forecasting_periods: int = 10,
            freq: str = "D",
            extra_data: pd.DataFrame = None,
            include_history: bool = True,
            alpha: float = 0.05,
            plot: bool = False,
    ):
        """Predict using the PMProphet model.

        Parameters
        ----------
        forecasting_periods : int, > 0
            Number of future points to forecast
        freq : string, default: 'D'
        extra_data : pd.DataFrame
        include_history : bool
            If True, predictions are concatenated to the data.
        alpha : float
            Width of the the credible intervals.
        plot : bool
            Plot the predictions.

        Returns
        -------
        A pd.DataFrame with the forecast components.
        """

        if self.auto_changepoints:
            self._finalize_auto_changepoints(plot=False)

        last_date = self.data["ds"].max()
        dates = pd.date_range(
            start=last_date,
            periods=forecasting_periods + 1,  # An extra in case we include start
            freq=freq,
        )
        dates = dates[dates > last_date]  # Drop start if equals last_date
        dates = dates[:forecasting_periods]  # Return correct number of periods

        new_df = pd.DataFrame()

        if include_history:
            new_df["y"] = np.concatenate(
                [self.data["y"], np.zeros(forecasting_periods) * np.nan]
            )
            new_df["ds"] = np.concatenate([self.data["ds"], dates])
        else:
            new_df["y"] = np.zeros(forecasting_periods)
            new_df["ds"] = dates

        for regressor in self.regressors:
            new_df[regressor] = self.data[regressor]

        if extra_data is not None:
            for column in extra_data.columns:
                if column not in ["y", "ds"]:
                    new_df[column] = extra_data[column]

        m = PMProphet(
            data=new_df,
            growth=self.growth,
            intercept=self.intercept,
            model=self.model,
            name=self.name,
        )

        m.changepoints = self.changepoints

        periods = {}
        for column in self.data.columns:
            if column.startswith("f_"):
                period, order = column[2:].split("_")
                periods.setdefault(period, [])
                periods[period].append(int(order))

        for period, orders in periods.items():
            m.add_seasonality(seasonality=float(period), fourier_order=max(orders) + 1)

        m.priors = self.priors
        m.priors_names = self.priors_names
        m.trace = self.trace
        m.multiplicative_data = self.multiplicative_data

        draws = max(
            self.trace[var].shape[-1]
            for var in self.trace.varnames
            if "hat_{}".format(self.name) not in var
        )
        if self.growth:
            # Start with the trend
            y_hat = m._fit_growth(prior=False)
        else:
            y_hat = np.zeros((len(m.data.ds.values), draws))

        multiplicative_seasonality = np.zeros((len(m.data.ds.values), draws))
        additive_seasonality = np.zeros((len(m.data.ds.values), draws))
        if self.seasonality:
            # Add seasonality
            additive_seasonality, multiplicative_seasonality = m._fit_seasonality(
                flatten_components=True
            )

        if self.intercept:
            # Add intercept
            y_hat += self.trace[self.priors_names["intercept"]]

        # Add regressors
        multiplicative_regressors = np.zeros((len(m.data.ds.values), draws))
        additive_regressors = np.zeros((len(m.data.ds.values), draws))
        for idx, regressor in enumerate(self.regressors):
            trace = m.trace[m.priors_names["regressors"]][:, idx]
            if regressor in self.multiplicative_data:
                multiplicative_regressors += trace * np.repeat(
                    [m.data[regressor]], len(trace)
                ).reshape(len(m.data), len(trace))
            else:
                additive_regressors += trace * np.repeat(
                    [m.data[regressor]], len(trace)
                ).reshape(len(m.data), len(trace))

        # Add holidays
        additive_holidays = np.zeros((len(m.data.ds.values), draws))
        multiplicative_holidays = np.zeros((len(m.data.ds.values), draws))
        for idx, holiday in enumerate(self.holidays):
            trace = m.trace[m.priors_names["holidays"]][:, idx]
            if holiday in self.multiplicative_data:
                multiplicative_holidays += trace * np.repeat(
                    [m.data[holiday]], len(trace)
                ).reshape(len(m.data), len(trace))
            else:
                additive_holidays += trace * np.repeat(
                    [m.data[holiday]], len(trace)
                ).reshape(len(m.data), len(trace))

        if (
                np.sum(
                    multiplicative_holidays
                    + multiplicative_seasonality
                    + multiplicative_regressors
                )
                == 0
        ):
            multiplicative_term = 1
        else:
            multiplicative_term = (
                    multiplicative_holidays
                    + multiplicative_seasonality
                    + multiplicative_regressors
            )

        y_hat *= multiplicative_term
        y_hat += additive_seasonality + additive_holidays + additive_regressors

        y_hat_noised = np.random.normal(
            y_hat[:, self.skip_first:],
            self.data['y'].std() * self.trace[self.priors_names["sigma"]][self.skip_first:]
        )

        ddf = pd.DataFrame(
            [
                np.percentile(y_hat_noised, 50, axis=-1),
                np.percentile(y_hat_noised, alpha / 2 * 100, axis=-1),
                np.percentile(y_hat_noised, (1 - alpha / 2) * 100, axis=-1),
            ]
        ).T

        ddf["ds"] = m.data["ds"]
        ddf.columns = ["y_hat", "y_low", "y_high", "ds"]

        if plot:
            plt.figure(figsize=(20, 10))
            ddf.plot("ds", "y_hat", ax=plt.gca())
            ddf["orig_y"] = self.data["y"]
            plt.fill_between(
                ddf["ds"].values,
                ddf["y_low"].values.astype(float),
                ddf["y_high"].values.astype(float),
                alpha=0.3,
            )

            ddf.plot("ds", "orig_y", style="k.", ax=plt.gca(), alpha=0.2)
            for idx, change_point in enumerate(self.changepoints):
                if self.auto_changepoints:
                    plt.axvline(
                        change_point,
                        color="C2",
                        lw=1,
                        ls="dashed",
                        alpha=self.changepoint_weights[idx],
                    )
                else:
                    plt.axvline(change_point, color="C2", lw=1, ls="dashed")
            plt.axvline(
                pd.to_datetime(self.data.ds).max(), color="C3", lw=1, ls="dotted"
            )
            plt.grid(axis="y")
            plt.show()

        return ddf

    def make_trend(self, alpha: float = 0.05):
        """
        Generates the trend component for the model
        :param alpha: float
            Width of the credible intervals.

        Returns
        -------
        A pd.DataFrame with the trend components and confidence intervals.
        """
        fitted_growth = self._fit_growth(prior=False)
        ddf = pd.DataFrame(
            [
                self.data["ds"].astype(str),
                self.data["y"],
                np.mean(fitted_growth, axis=-1),
                np.percentile(fitted_growth, alpha / 2 * 100, axis=-1),
                np.percentile(fitted_growth, (1 - alpha / 2) * 100, axis=-1),
            ]
        ).T

        ddf.columns = ["ds", "y", "y_mid", "y_low", "y_high"]
        ddf.loc[:, "ds"] = pd.to_datetime(ddf["ds"])
        return ddf

    def plot_components(
            self,
            seasonality: bool = True,
            growth: bool = True,
            regressors: bool = True,
            intercept: bool = True,
            changepoints: bool = True,
            holidays: bool = True,
            plt_kwargs: Dict = None,
            alpha: float = 0.05,
    ):
        """Plot the PMProphet forecast components.

        Will plot whichever are available of: trend, holidays, weekly
        seasonality, and yearly seasonality.

        Parameters
        ----------
        seasonality : bool
            Plot seasonality components if feasible.
        growth : bool
            Plot growth component if feasible.
        regressors : bool
            Plot regressors if feasible.
        intercept : bool
            Plot intercept if feasible.
        changepoints : bool
            Plot changepoints if feasible.
        plt_kwargs : dict
            Additional arguments passed to plotting functions.
        alpha : float
            Width of the the credible intervals.
        """
        if plt_kwargs is None:
            plt_kwargs = {"figsize": (20, 10)}

        if self.auto_changepoints:
            self._finalize_auto_changepoints(plot=changepoints)
        if seasonality and self.seasonality:
            self._plot_seasonality(alpha, plt_kwargs)
        if growth and self.growth:
            self._plot_growth(alpha, plt_kwargs)
        if intercept and self.intercept:
            self._plot_intercept(alpha, plt_kwargs)
        if regressors and self.regressors:
            self._plot_regressors(alpha, plt_kwargs)
        if changepoints and len(self.changepoints) and self.growth:
            self._plot_changepoints(alpha, plt_kwargs)
        if holidays and self.holidays:
            self._plot_holidays(alpha, plt_kwargs)

    def _plot_growth(self, alpha: float, plot_kwargs: Dict):
        ddf = self.make_trend(alpha)
        g = self._fit_growth(prior=False)[:, self.skip_first:]
        ddf["growth_mid"] = np.percentile(g, 50, axis=-1)  # np.mean(g, axis=-1)
        ddf["growth_low"] = np.percentile(g, alpha / 2 * 100, axis=-1)
        ddf["growth_high"] = np.percentile(g, (1 - alpha / 2) * 100, axis=-1)
        plt.figure(**plot_kwargs)
        ddf.plot(x="ds", y="growth_mid", ax=plt.gca())
        plt.title("Model Trend")
        plt.fill_between(
            ddf["ds"].values,
            ddf["growth_low"].values.astype(float),
            ddf["growth_high"].values.astype(float),
            alpha=0.3,
        )
        for change_point in self.changepoints:
            plt.axvline(change_point, color="C2", lw=1, ls="dashed")
        plt.grid()
        plt.show()

    def _plot_intercept(self, alpha: float, plot_kwargs: Dict):
        plt.figure(**plot_kwargs)
        pm.forestplot(
            self.trace[self.skip_first // self.chains:],
            var_names=[self.priors_names["intercept"]],
            ridgeplot_alpha=alpha,
        )
        plt.show()

    @staticmethod
    def _plot_model(ddf: pd.DataFrame, plot_kwargs: Dict):
        plt.figure(**plot_kwargs)
        ddf.plot(ax=plt.gca(), x="ds", y="y_mid")
        ddf.plot("ds", "y", style="k.", ax=plt.gca())
        plt.fill_between(
            ddf["ds"].values,
            ddf["y_low"].values.astype(float),
            ddf["y_high"].values.astype(float),
            alpha=0.3,
        )
        plt.grid()
        plt.title("Model")
        plt.axes().xaxis.label.set_visible(False)
        plt.legend(["fitted", "observed"])
        plt.show()

    def _plot_regressors(self, alpha: float, plot_kwargs: Dict):
        plt.figure(**plot_kwargs)
<<<<<<< HEAD
        _, ax = pm.forestplot(
            self.trace[self.skip_first // self.chains:],
=======
        ax = pm.forestplot(
            self.trace[self.skip_first // self.chains :],
>>>>>>> 17624130
            ridgeplot_alpha=alpha,
            var_names=[self.priors_names["regressors"]],
        )
        ax[0].set_yticklabels(self.regressors[::-1])
        plt.grid()
        plt.show()

    def _plot_holidays(self, alpha: float, plot_kwargs: dict):
        plt.figure(**plot_kwargs)
<<<<<<< HEAD
        _, ax = pm.forestplot(
            self.trace[self.skip_first // self.chains:],
=======
        ax = pm.forestplot(
            self.trace[self.skip_first // self.chains :],
>>>>>>> 17624130
            ridgeplot_alpha=alpha,
            var_names=[self.priors_names["holidays"]],
        )
        ax[0].set_yticklabels(self.holidays[::-1])
        plt.grid()
        plt.show()

    def _fit_seasonality(self, flatten_components: bool = False):
        periods = list(set([float(i.split("_")[1]) for i in self.seasonality]))
        idx = 0
        additive_ts = np.zeros(
            (
                len(periods),
                len(self.data),
                self.trace[self.priors_names["seasonality"]].shape[0],
            )
        )
        multiplicative_ts = np.zeros(
            (
                len(periods),
                len(self.data),
                self.trace[self.priors_names["seasonality"]].shape[0],
            )
        )

        for pdx, period in enumerate(periods[::-1]):
            cols = [i for i in self.seasonality if float(i.split("_")[1]) == period]
            for col in cols:
                s_trace = self.trace[self.priors_names["seasonality"]][:, idx]
                if col in self.multiplicative_data:
                    multiplicative_ts[pdx] += s_trace * np.repeat(
                        [self.data[col]], len(s_trace)
                    ).reshape(len(self.data), len(s_trace))
                else:
                    additive_ts[pdx] += s_trace * np.repeat(
                        [self.data[col]], len(s_trace)
                    ).reshape(len(self.data), len(s_trace))
                idx += 1
        return (
            additive_ts.sum(axis=0) if flatten_components else additive_ts,
            multiplicative_ts.sum(axis=0) if flatten_components else multiplicative_ts,
        )

    def _plot_changepoints(self, alpha: float, plot_kwargs: Dict):
        plt.figure(**plot_kwargs)
<<<<<<< HEAD
        _, ax = pm.forestplot(
            self.trace[self.skip_first // self.chains:],
=======
        ax = pm.forestplot(
            self.trace[self.skip_first // self.chains :],
>>>>>>> 17624130
            ridgeplot_alpha=alpha,
            var_names=[self.priors_names["changepoints"]],
        )
        ax[0].set_yticklabels(list(np.array(self.changepoints).astype(str))[::-1])
        plt.grid()
        plt.title("Growth Change Points")
        plt.show()

    def _plot_seasonality(self, alpha: float, plot_kwargs: bool):
        # two_tailed_alpha = int(alpha / 2 * 100)
        periods = list(set([float(i.split("_")[1]) for i in self.seasonality]))

        additive_ts, multiplicative_ts = self._fit_seasonality()

        all_seasonalities = [("additive", additive_ts)]
        if len(self.multiplicative_data):
            all_seasonalities.append(("multiplicative", multiplicative_ts))
        for sn, ts in all_seasonalities:
            if (sn == "multiplicative" and np.sum(ts) == 1) or (
                    sn == "additive" and np.sum(ts) == 0
            ):
                continue
            ddf = pd.DataFrame(
                np.vstack(
                    [
                        np.percentile(ts[:, :, self.skip_first:], 50, axis=-1),
                        np.percentile(
                            ts[:, :, self.skip_first:], alpha / 2 * 100, axis=-1
                        ),
                        np.percentile(
                            ts[:, :, self.skip_first:], (1 - alpha / 2) * 100, axis=-1
                        ),
                    ]
                ).T,
                columns=[
                    "%s_%s" % (p, l)
                    for l in ["mid", "low", "high"]
                    for p in periods[::-1]
                ],
            )
            ddf.loc[:, "ds"] = self.data["ds"]
            for period in periods:
                if int(period) == 0:
                    step = int(
                        self.data["ds"].diff().mean().total_seconds() // float(period)
                    )
                else:
                    step = int(period)
                graph = ddf.head(step)
                if period == 7:
                    ddf.loc[:, "dow"] = [i for i in ddf["ds"].dt.weekday]
                    graph = (
                        ddf[
                            [
                                "dow",
                                "%s_low" % period,
                                "%s_mid" % period,
                                "%s_high" % period,
                            ]
                        ]
                            .groupby("dow")
                            .mean()
                            .sort_values("dow")
                    )
                    graph.loc[:, "ds"] = [
                        ["Sun", "Mon", "Tue", "Wed", "Thu", "Fri", "Sat", "Sun"][i]
                        for i in graph.index
                    ]
                    graph = graph.sort_index()
                plt.figure(**plot_kwargs)
                graph.plot(
                    y="%s_mid" % period, x="ds", color="C0", legend=False, ax=plt.gca()
                )
                plt.grid()

                if period == 7:
                    plt.xticks(range(7), graph["ds"].values)
                    plt.fill_between(
                        np.arange(0, 7),
                        graph["%s_low" % period].values.astype(float),
                        graph["%s_high" % period].values.astype(float),
                        alpha=0.3,
                    )
                else:
                    plt.fill_between(
                        graph["ds"].values,
                        graph["%s_low" % period].values.astype(float),
                        graph["%s_high" % period].values.astype(float),
                        alpha=0.3,
                    )

                plt.title("Model Seasonality (%s) for period: %s days" % (sn, period))
                plt.axes().xaxis.label.set_visible(False)
                plt.show()<|MERGE_RESOLUTION|>--- conflicted
+++ resolved
@@ -20,7 +20,6 @@
     METROPOLIS = 'metropolis'
     NUTS = 'nuts'
     ADVI = 'advi'
-    SMC = 'smc'
 
 
 DateType = Union[datetime.datetime, str]
@@ -192,19 +191,24 @@
 
         """
         self.seasonality.extend(
-            ["f_%s_%s" % (seasonality, order_idx) for order_idx in range(fourier_order)]
+            ["f_%s_%s_%s" % (seasonality, order_idx, fun) for order_idx in range(fourier_order) for fun in
+             ['sin', 'cos']]
         )
         fourier_series = PMProphet.fourier_series(
             pd.to_datetime(self.data["ds"]), seasonality, fourier_order
         )
         for order_idx in range(fourier_order):
-            self.data["f_%s_%s" % (seasonality, order_idx)] = fourier_series[
-                                                              :, order_idx
-                                                              ]
+            self.data["f_%s_%s_sin" % (seasonality, order_idx)] = fourier_series[
+                                                                  :, order_idx
+                                                                  ]
+            self.data["f_%s_%s_cos" % (seasonality, order_idx)] = fourier_series[
+                                                                  :, order_idx + fourier_order
+                                                                  ]
 
         if mode == Seasonality.MULTIPLICATIVE:
             for order_idx in range(fourier_order):
-                self.multiplicative_data.add("f_%s_%s" % (seasonality, order_idx))
+                self.multiplicative_data.add("f_%s_%s_sin" % (seasonality, order_idx))
+                self.multiplicative_data.add("f_%s_%s_cos" % (seasonality, fourier_order + order_idx))
 
     def add_holiday(
             self,
@@ -540,13 +544,8 @@
             if plot:
                 plt.figure(figsize=(20, 10))
             for i in range(self.n_changepoints):
-<<<<<<< HEAD
-                changepoint_location = self.trace["s_%" % self.model][:, i][self.skip_first:]
-                changepoint_weight = self.trace["w_%" % self.model][:, i][self.skip_first:]
-=======
-                changepoint_location = self.trace["s_%s" % self.name][:, i][self.skip_first :]
-                changepoint_weight = self.trace["w_%s" % self.name][:, i][self.skip_first :]
->>>>>>> 17624130
+                changepoint_location = self.trace["s_%s" % self.name][:, i][self.skip_first:]
+                changepoint_weight = self.trace["w_%s" % self.name][:, i][self.skip_first:]
                 if plot:
                     plt.hist(changepoint_location, alpha=np.median(changepoint_weight))
                 changepoint_idx = np.median(changepoint_location)
@@ -628,8 +627,6 @@
                         draws, start=self.start if map_initialization else None
                     )
                     self.trace = res.sample(trace_size)
-                elif method == Sampler.SMC:
-                    self.trace = pm.sample_smc(draws, start=self.start if map_initialization else None)
 
     def predict(
             self,
@@ -704,9 +701,9 @@
         periods = {}
         for column in self.data.columns:
             if column.startswith("f_"):
-                period, order = column[2:].split("_")
-                periods.setdefault(period, [])
-                periods[period].append(int(order))
+                period, order, _ = column[2:].split("_")
+                periods.setdefault(period, set([]))
+                periods[period].add(int(order))
 
         for period, orders in periods.items():
             m.add_seasonality(seasonality=float(period), fourier_order=max(orders) + 1)
@@ -957,13 +954,8 @@
 
     def _plot_regressors(self, alpha: float, plot_kwargs: Dict):
         plt.figure(**plot_kwargs)
-<<<<<<< HEAD
-        _, ax = pm.forestplot(
+        ax = pm.forestplot(
             self.trace[self.skip_first // self.chains:],
-=======
-        ax = pm.forestplot(
-            self.trace[self.skip_first // self.chains :],
->>>>>>> 17624130
             ridgeplot_alpha=alpha,
             var_names=[self.priors_names["regressors"]],
         )
@@ -973,13 +965,8 @@
 
     def _plot_holidays(self, alpha: float, plot_kwargs: dict):
         plt.figure(**plot_kwargs)
-<<<<<<< HEAD
-        _, ax = pm.forestplot(
+        ax = pm.forestplot(
             self.trace[self.skip_first // self.chains:],
-=======
-        ax = pm.forestplot(
-            self.trace[self.skip_first // self.chains :],
->>>>>>> 17624130
             ridgeplot_alpha=alpha,
             var_names=[self.priors_names["holidays"]],
         )
@@ -1025,13 +1012,8 @@
 
     def _plot_changepoints(self, alpha: float, plot_kwargs: Dict):
         plt.figure(**plot_kwargs)
-<<<<<<< HEAD
-        _, ax = pm.forestplot(
+        ax = pm.forestplot(
             self.trace[self.skip_first // self.chains:],
-=======
-        ax = pm.forestplot(
-            self.trace[self.skip_first // self.chains :],
->>>>>>> 17624130
             ridgeplot_alpha=alpha,
             var_names=[self.priors_names["changepoints"]],
         )
